--- conflicted
+++ resolved
@@ -792,9 +792,6 @@
         if isinstance(query, QueryPlan):
             plans.append(query)
             continue
-<<<<<<< HEAD
-        elif not query or not isinstance(query, dict):
-=======
         elif not isinstance(query, NostrQuery):
             try:
                 query = NostrQuery.parse_obj(query)
@@ -803,7 +800,6 @@
                     log.info("invalid query %s", e)
                 continue
         if not query:
->>>>>>> 2b6c1613
             if log:
                 log.info("No empty queries allowed")
             continue
